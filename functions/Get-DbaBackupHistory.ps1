﻿#ValidationTags#Messaging,FlowControl,Pipeline,CodeStyle#

Function Get-DbaBackupHistory
{
<#
    .SYNOPSIS
        Returns backup history details for databases on a SQL Server
    
    .DESCRIPTION
        Returns backup history details for some or all databases on a SQL Server.
        
        You can even get detailed information (including file path) for latest full, differential and log files.
        
        Reference: http://www.sqlhub.com/2011/07/find-your-backup-history-in-sql-server.html
    
    .PARAMETER SqlInstance
        The SQL Server that you're connecting to.
    
    .PARAMETER SqlCredential
        Credential object used to connect to the SQL Server as a different user
    
    .PARAMETER Database
        The database(s) to process.
        If unspecified, all databases will be scanned for backup history.
    
    .PARAMETER IgnoreCopyOnly
        If set, Get-DbaBackupHistory will ignore CopyOnly backups
    
    .PARAMETER Force
        Returns a boatload of information, the way SQL Server returns it
    
    .PARAMETER Since
        Datetime object used to narrow the results to a date
    
    .PARAMETER Last
        Returns last entire chain of full, diff and log backup sets - starting backwards from most recent log
    
    .PARAMETER LastFull
        Returns last full backup set
    
    .PARAMETER LastDiff
        Returns last differential backup set
    
    .PARAMETER LastLog
        Returns last log backup set
    
    .PARAMETER Raw
        By default the command will group mediasets (striped backups across multiple files) into a single return object. If you'd prefer to have an object per backp file returned, use this switch
    
    .PARAMETER Silent
        Replaces user friendly yellow warnings with bloody red exceptions of doom!
        Use this if you want the function to throw terminating errors you want to catch.
    
    .PARAMETER Databases
        Return backup information for only specific databases. These are only the databases that currently exist on the server.
    
    .EXAMPLE
        Get-DbaBackupHistory -SqlInstance SqlInstance2014a
        
        Returns server name, database, username, backup type, date for all backups databases on SqlInstance2014a. This may return a ton of rows; consider using filters that are included in other examples.
    
    .EXAMPLE
        $cred = Get-Credential sqladmin
        Get-DbaBackupHistory -SqlInstance SqlInstance2014a -SqlCredential $cred
        
        Does the same as above but logs in as SQL user "sqladmin"
    
    .EXAMPLE
        Get-DbaBackupHistory -SqlInstance SqlInstance2014a -Database db1, db2 -Since '7/1/2016 10:47:00'
        
        Returns backup information only for databases db1 and db2 on sqlserve2014a since July 1, 2016 at 10:47 AM.
    
    .EXAMPLE
        Get-DbaBackupHistory -SqlInstance sql2014 -Database AdventureWorks2014, pubs -Force | Format-Table
        
        Returns information only for AdventureWorks2014 and pubs, and makes the output pretty
    
    .EXAMPLE
        Get-DbaBackupHistory -SqlInstance sql2014 -Database AdventureWorks2014 -Last
        
        Returns information about the most recent full, differential and log backups for AdventureWorks2014 on sql2014
    
    .EXAMPLE
        Get-DbaBackupHistory -SqlInstance sql2014 -Database AdventureWorks2014 -LastFull
        
        Returns information about the most recent full backup for AdventureWorks2014 on sql2014
    
    .EXAMPLE
        Get-SqlRegisteredServerName -SqlInstance sql2016 | Get-DbaBackupHistory
        
        Returns database backup information for every database on every server listed in the Central Management Server on sql2016
    
    .EXAMPLE
        Get-DbaBackupHistory -SqlInstance SqlInstance2014a, sql2016 -Force
        
        Lots of detailed information for all databases on SqlInstance2014a and sql2016.
    
    .NOTES
        Tags: Storage, DisasterRecovery, Backup
        dbatools PowerShell module (https://dbatools.io, clemaire@gmail.com)
        Copyright (C) 2016 Chrissy LeMaire
        
        This program is free software: you can redistribute it and/or modify it under the terms of the GNU General Public License as published by the Free Software Foundation, either version 3 of the License, or (at your option) any later version.
        
        This program is distributed in the hope that it will be useful, but WITHOUT ANY WARRANTY; without even the implied warranty of MERCHANTABILITY or FITNESS FOR A PARTICULAR PURPOSE.  See the GNU General Public License for more details.
        
        You should have received a copy of the GNU General Public License along with this program.  If not, see <http://www.gnu.org/licenses/>.
    
    .LINK
        https://dbatools.io/Get-DbaBackupHistory
#>
    [CmdletBinding(DefaultParameterSetName = "Default")]
    Param (
        [parameter(Mandatory = $true, ValueFromPipeline = $true)]
        [Alias("ServerInstance", "SqlServer")]
        [DbaInstanceParameter[]]
        $SqlInstance,
        
        [Alias("Credential")]
        [PsCredential]
        $SqlCredential,
        
        [Alias("Databases")]
        [object[]]
        $Database,
        
        [switch]
        $IgnoreCopyOnly,
        
        [Parameter(ParameterSetName = "NoLast")]
        [switch]
        $Force,
        
        [Parameter(ParameterSetName = "NoLast")]
        [DateTime]
        $Since,
        
        [Parameter(ParameterSetName = "Last")]
        [switch]
        $Last,
        
        [Parameter(ParameterSetName = "Last")]
        [switch]
        $LastFull,
        
        [Parameter(ParameterSetName = "Last")]
        [switch]
        $LastDiff,
        
        [Parameter(ParameterSetName = "Last")]
        [switch]
        $LastLog,
        
        [switch]
        $Raw,
        
        [switch]
        $Silent
    )
    
    begin
    {
        Write-Message -Level System -Message "Active Parameterset: $($PSCmdlet.ParameterSetName)"
        Write-Message -Level System -Message "Bound parameters: $($PSBoundParameters.Keys -join ", ")"
    }
    
    process
    {
        foreach ($instance in $SqlInstance)
        {
            
            try
            {
                Write-Message -Level VeryVerbose -Message "Connecting to $instance" -Target $instance
                $server = Connect-SqlInstance -SqlInstance $instance -SqlCredential $SqlCredential
            }
            catch
            {
                Stop-Function -Message "Failed to process Instance $Instance" -InnerErrorRecord $_ -Target $instance -Continue
            }
            
            if ($server.VersionMajor -lt 9)
            {
                Stop-Function -Message "SQL Server 2000 not supported" -Category LimitsExceeded -Target $instance -Continue
            }
            $backupSizeColumn = 'backup_size'
            if ($server.VersionMajor -ge 10)
            {
                # 2008 introduced compressed_backup_size
                $backupSizeColumn = 'compressed_backup_size'
            }
            
            if ($last)
            {
                if ($Database -eq $null) { $Database = $server.databases.name }
                
                foreach ($db in $Database)
                {
                    
                    #Get the full and build upwards
                    $allbackups = @()
                    $allbackups += $Fulldb = Get-DbaBackupHistory -SqlInstance $server -Database $db -LastFull -raw:$Raw
                    $DiffDB = Get-DbaBackupHistory -SqlInstance $server -Database $db -LastDiff -raw:$Raw
                    if ($DiffDb.LastLsn -gt $Fulldb.LastLsn -and  $DiffDb.DatabaseBackupLSN -eq $Fulldb.CheckPointLSN )
                    {
                        $Allbackups += $DiffDB = Get-DbaBackupHistory -SqlInstance $server -Database $db -LastDiff -raw:$Raw

                        $TLogStartLSN = ($diffdb.FirstLsn -as [bigint])
                        $Allbackups += $DiffDB
                    }
                    else
                    {
                        Write-Verbose "No Diff found"
                        [bigint]$TLogStartLSN = $fulldb.FirstLsn
                    }
<<<<<<< HEAD
                    $Allbackups += $Logdb = Get-DbaBackupHistory -SqlInstance $server -Databases $db -raw:$raw | Where-object { $_.Type -eq 'Log' -and [bigint]$_.LastLsn -gt [bigint]$TLogstartLSN -and [bigint]$_.DatabaseBackupLSN -eq [bigint]$Fulldb.CheckPointLSN }
                    $Allbackups | Sort-Object FirstLsn
                 
=======
                    if ($raw)
                    { $Filter = 'first_Lsn' }
                    else
                    { $Filter = 'FirstLsn' }
                    $Allbackups += $Logdb = Get-DbaBackupHistory -SqlInstance $server -Database $db -raw:$raw | Where-object { $_.Type -eq 'Log' -and $_.$filter -gt $TLogstartLSN }
                    $Allbackups | Sort-Object $Filter
>>>>>>> 9f2cafcb
                }
                continue
            }
            
            if ($LastFull -or $LastDiff -or $LastLog)
            {
                $sql = @()
                
                if ($Database -eq $null)
                {
                    $Database = $server.databases.name
                }
                
                if ($LastFull)
                {
                    $first = 'D'; $second = 'P'
                }
                if ($LastDiff)
                {
                    $first = 'I'; $second = 'Q'
                }
                if ($LastLog)
                {
                    $first = 'L'; $second = 'L'
                }
                
                $Database = $Database | Select-Object -Unique
                
                foreach ($db in $Database)
                {
                    Write-Message -Level Verbose -Message "Processing $db" -Target $db
                    
                    $wherecopyonly = $null
                    if ($IgnoreCopyOnly) { $wherecopyonly = "and is_copy_only='0'" }
                    
                    $sql += "
								SELECT
								    a.BackupSetRank,
								    a.Server,
								    a.[Database],
								    a.Username,
								    a.Start,
								    a.[End],
								    a.Duration,
								    a.[Path],
								    a.Type,
								    a.TotalSize,
								    a.MediaSetId,
									a.BackupSetID,
								    a.Software,
 									a.position,
 									a.first_lsn,
 									a.database_backup_lsn,
 									a.checkpoint_lsn,
 									a.last_lsn,
                                    a.first_lsn as 'FirstLSN',
 									a.database_backup_lsn as 'DatabaseBackupLsn',
 									a.checkpoint_lsn as 'CheckpointLsn',
 									a.last_lsn as 'Lastlsn',
 									a.software_major_version,
								    a.DeviceType
								FROM (SELECT
								  RANK() OVER (ORDER BY backupset.backup_start_date DESC) AS 'BackupSetRank',
								  backupset.database_name AS [Database],
								  backupset.user_name AS Username,
								  backupset.backup_start_date AS Start,
								  backupset.server_name as [server],
								  backupset.backup_finish_date AS [End],
								  DATEDIFF(SECOND, backupset.backup_start_date, backupset.backup_finish_date) AS Duration,
								  mediafamily.physical_device_name AS Path,
								  backupset.$backupSizeColumn AS TotalSize,
								  CASE backupset.type
									WHEN 'L' THEN 'Log'
									WHEN 'D' THEN 'Full'
									WHEN 'F' THEN 'File'
									WHEN 'I' THEN 'Differential'
									WHEN 'G' THEN 'Differential File'
									WHEN 'P' THEN 'Partial Full'
									WHEN 'Q' THEN 'Partial Differential'
									ELSE NULL
								  END AS Type,
								  backupset.media_set_id AS MediaSetId,
								  mediafamily.media_family_id as mediafamilyid,
								  backupset.backup_set_id as backupsetid,
								  CASE mediafamily.device_type
									WHEN 2 THEN 'Disk'
									WHEN 102 THEN 'Permanent Disk  Device'
									WHEN 5 THEN 'Tape'
									WHEN 105 THEN 'Permanent Tape Device'
									WHEN 6 THEN 'Pipe'
									WHEN 106 THEN 'Permanent Pipe Device'
									WHEN 7 THEN 'Virtual Device'
									ELSE 'Unknown'
								    END AS DeviceType,
								  backupset.position,
								  backupset.first_lsn,
								  backupset.database_backup_lsn,
								  backupset.checkpoint_lsn,
								  backupset.last_lsn,
								  backupset.software_major_version,
								  mediaset.software_name AS Software
								FROM msdb..backupmediafamily AS mediafamily
								JOIN msdb..backupmediaset AS mediaset
								  ON mediafamily.media_set_id = mediaset.media_set_id
								JOIN msdb..backupset AS backupset
								  ON backupset.media_set_id = mediaset.media_set_id
								WHERE backupset.database_name = '$db' $wherecopyonly
								AND (type = '$first'
								OR type = '$second')) AS a
								WHERE a.BackupSetRank = 1
								ORDER BY a.Type;
								"
                }
                
                $sql = $sql -join "; "
            }
            else
            {
                if ($Force -eq $true)
                {
                    $select = "SELECT * "
                }
                else
                {
                    $select = "
							SELECT
							  backupset.database_name AS [Database],
							  backupset.user_name AS Username,
							  backupset.server_name as [server],
							  backupset.backup_start_date AS [Start],
							  backupset.backup_finish_date AS [End],
							  DATEDIFF(SECOND, backupset.backup_start_date, backupset.backup_finish_date) AS Duration,
							  mediafamily.physical_device_name AS Path,
							  backupset.$backupSizeColumn AS TotalSize,
							  CASE backupset.type
								WHEN 'L' THEN 'Log'
								WHEN 'D' THEN 'Full'
								WHEN 'F' THEN 'File'
								WHEN 'I' THEN 'Differential'
								WHEN 'G' THEN 'Differential File'
								WHEN 'P' THEN 'Partial Full'
								WHEN 'Q' THEN 'Partial Differential'
								ELSE NULL
							  END AS Type,
							  backupset.media_set_id AS MediaSetId,
							  mediafamily.media_family_id as mediafamilyid,
							  backupset.backup_set_id as backupsetid,
							  CASE mediafamily.device_type
								WHEN 2 THEN 'Disk'
								WHEN 102 THEN 'Permanent Disk  Device'
								WHEN 5 THEN 'Tape'
								WHEN 105 THEN 'Permanent Tape Device'
								WHEN 6 THEN 'Pipe'
								WHEN 106 THEN 'Permanent Pipe Device'
								WHEN 7 THEN 'Virtual Device'
								ELSE 'Unknown'
							  END AS DeviceType,
							  backupset.position,
							  backupset.first_lsn,
							  backupset.database_backup_lsn,
							  backupset.checkpoint_lsn,
							  backupset.last_lsn,
                              backupset.first_lsn as 'FirstLSN',
                              backupset.database_backup_lsn as 'DatabaseBackupLsn',
                              backupset.checkpoint_lsn as 'CheckpointLsn',
                              backupset.last_lsn as 'Lastlsn',
							  backupset.software_major_version,
							  mediaset.software_name AS Software"
                }
                
                $from = " FROM msdb..backupmediafamily mediafamily
							 INNER JOIN msdb..backupmediaset mediaset ON mediafamily.media_set_id = mediaset.media_set_id
							 INNER JOIN msdb..backupset backupset ON backupset.media_set_id = mediaset.media_set_id"
                
                if ($Database -or $Since -or $Last -or $LastFull -or $LastLog -or $LastDiff -or $IgnoreCopyOnly)
                {
                    $where = " WHERE "
                }
                
                $wherearray = @()
                
                if ($Database.length -gt 0)
                {
                    $dblist = $Database -join "','"
                    $wherearray += "database_name in ('$dblist')"
                }
                
                if ($Last -or $LastFull -or $LastLog -or $LastDiff)
                {
                    $tempwhere = $wherearray -join " and "
                    $wherearray += "type = 'Full' and mediaset.media_set_id = (select top 1 mediaset.media_set_id $from $tempwhere order by backupset.backup_finish_date DESC)"
                }
                
                if ($Since -ne $null)
                {
                    $wherearray += "backupset.backup_finish_date >= '$($Since.ToString("yyyy-MM-dd HH:mm:ss"))'"
                }
                
                if ($IgnoreCopyOnly)
                {
                    $wherearray += "is_copy_only='0'"
                }
                
                if ($where.length -gt 0)
                {
                    $wherearray = $wherearray -join " and "
                    $where = "$where $wherearray"
                }
                
                $sql = "$select $from $where ORDER BY backupset.backup_finish_date DESC"
            }
            
            Write-Message -Level Debug -Message $sql
            Write-Message -Level SomewhatVerbose -Message "Executing sql query"
            $results = $server.ConnectionContext.ExecuteWithResults($sql).Tables.Rows | Select-Object * -ExcludeProperty BackupSetRank, RowError, Rowstate, table, itemarray, haserrors
            
            if ($raw)
            {
                Write-Message -Level SomewhatVerbose -Message "Processing as Raw Ouput"
                $results | Select-Object *, @{ Name = "FullName"; Expression = { $_.Path } }
                Write-Message -Level SomewhatVerbose -Message "$($results.Count) result sets found"
            }
            else
            {
                Write-Message -Level SomewhatVerbose -Message "Processing as Grouped output"
                $GroupedResults = $results | Group-Object -Property backupsetid
                Write-Message -Level SomewhatVerbose -Message "$($GroupedResults.Count) result-groups found"
                $groupResults = @()
                foreach ($group in $GroupedResults)
                {
                    
                    $fileSql = "select file_type as FileType, logical_name as LogicalName, physical_name as PhysicalName
								from msdb.dbo.backupfile where backup_set_id='$($Group.group[0].BackupSetID)'"
                    
                    Write-Message -Level Debug -Message "FileSQL: $fileSql"
                    
                    $historyObject = New-Object sqlcollective.dbatools.Database.BackupHistory
                    $historyObject.ComputerName = $server.NetName
                    $historyObject.InstanceName = $server.ServiceName
                    $historyObject.SqlInstance = $server.DomainInstanceName
                    $historyObject.Database = $group.Group[0].Database
                    $historyObject.UserName = $group.Group[0].UserName
                    $historyObject.Start = ($group.Group.Start | Measure-Object -Minimum).Minimum
                    $historyObject.End = ($group.Group.End | Measure-Object -Maximum).Maximum
                    $historyObject.Duration = New-TimeSpan -Seconds ($group.Group.Duration | Measure-Object -Maximum).Maximum
                    $historyObject.Path = $group.Group.Path
                    $historyObject.TotalSize = ($group.group.TotalSize | Measure-Object -Sum).sum
                    $historyObject.Type = $group.Group[0].Type
                    $historyObject.BackupSetId = $group.Group[0].BackupSetId
                    $historyObject.DeviceType = $group.Group[0].DeviceType
                    $historyObject.Software = $group.Group[0].Software
                    $historyObject.FullName = $group.Group.Path
                    $historyObject.FileList = $server.ConnectionContext.ExecuteWithResults($fileSql).Tables.Rows
                    $historyObject.Position = $group.Group[0].Position
                    $historyObject.FirstLsn = $group.Group[0].First_LSN
                    $historyObject.DatabaseBackupLsn = $group.Group[0].database_backup_lsn
                    $historyObject.CheckpointLsn = $group.Group[0].checkpoint_lsn
                    $historyObject.LastLsn = $group.Group[0].Last_Lsn
                    $historyObject.SoftwareVersionMajor = $group.Group[0].Software_Major_Version
                    $groupResults += $historyObject
                }
                $groupResults | Sort-Object -Property End -Descending
            }
        }
    }
}<|MERGE_RESOLUTION|>--- conflicted
+++ resolved
@@ -213,18 +213,10 @@
                         Write-Verbose "No Diff found"
                         [bigint]$TLogStartLSN = $fulldb.FirstLsn
                     }
-<<<<<<< HEAD
                     $Allbackups += $Logdb = Get-DbaBackupHistory -SqlInstance $server -Databases $db -raw:$raw | Where-object { $_.Type -eq 'Log' -and [bigint]$_.LastLsn -gt [bigint]$TLogstartLSN -and [bigint]$_.DatabaseBackupLSN -eq [bigint]$Fulldb.CheckPointLSN }
                     $Allbackups | Sort-Object FirstLsn
                  
-=======
-                    if ($raw)
-                    { $Filter = 'first_Lsn' }
-                    else
-                    { $Filter = 'FirstLsn' }
-                    $Allbackups += $Logdb = Get-DbaBackupHistory -SqlInstance $server -Database $db -raw:$raw | Where-object { $_.Type -eq 'Log' -and $_.$filter -gt $TLogstartLSN }
-                    $Allbackups | Sort-Object $Filter
->>>>>>> 9f2cafcb
+
                 }
                 continue
             }
